# This file provides instructions for packaging.

@prefix : <http://ontologi.es/doap-deps#>.

`RDF-RDFa-Generator`
<<<<<<< HEAD
	perl_version_from m`RDF::RDFa::Generator`;
	version_from      m`RDF::RDFa::Generator`;
	readme_from       m`RDF::RDFa::Generator`;
	test_requires     p`Test::More 0.61`;
	requires          p`Data::Dumper`;
	requires          p`Carp`;
	requires          p`Icon::FamFamFam::Silk`;
	requires          p`RDF::Trine 0.112`;
	requires          p`RDF::Prefixes`;
	requires          p`XML::LibXML 1.60`;
=======
    :test-requirement [ :on "Test::More 0.96"^^:CpanId ];
    :test-requirement [ :on "Test::Output"^^:CpanId ];
    :runtime-requirement    [ :on "Data::Dumper"^^:CpanId ];
    :runtime-requirement    [ :on "Icon::FamFamFam::Silk"^^:CpanId ];
    :runtime-requirement    [ :on "RDF::Trine 0.112"^^:CpanId ];
    :runtime-requirement    [ :on "RDF::Prefixes"^^:CpanId ];
    :runtime-requirement    [ :on "XML::LibXML 1.60"^^:CpanId ];
>>>>>>> 4a0a12ca
.<|MERGE_RESOLUTION|>--- conflicted
+++ resolved
@@ -3,18 +3,6 @@
 @prefix : <http://ontologi.es/doap-deps#>.
 
 `RDF-RDFa-Generator`
-<<<<<<< HEAD
-	perl_version_from m`RDF::RDFa::Generator`;
-	version_from      m`RDF::RDFa::Generator`;
-	readme_from       m`RDF::RDFa::Generator`;
-	test_requires     p`Test::More 0.61`;
-	requires          p`Data::Dumper`;
-	requires          p`Carp`;
-	requires          p`Icon::FamFamFam::Silk`;
-	requires          p`RDF::Trine 0.112`;
-	requires          p`RDF::Prefixes`;
-	requires          p`XML::LibXML 1.60`;
-=======
     :test-requirement [ :on "Test::More 0.96"^^:CpanId ];
     :test-requirement [ :on "Test::Output"^^:CpanId ];
     :runtime-requirement    [ :on "Data::Dumper"^^:CpanId ];
@@ -22,5 +10,4 @@
     :runtime-requirement    [ :on "RDF::Trine 0.112"^^:CpanId ];
     :runtime-requirement    [ :on "RDF::Prefixes"^^:CpanId ];
     :runtime-requirement    [ :on "XML::LibXML 1.60"^^:CpanId ];
->>>>>>> 4a0a12ca
 .