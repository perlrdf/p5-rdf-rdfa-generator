package RDF::RDFa::Generator::HTML::Hidden;

use 5.008;
use base qw'RDF::RDFa::Generator::HTML::Head';
use strict;
use RDF::Prefixes;
use XML::LibXML qw':all';

<<<<<<< HEAD
our $VERSION = '0.192';
=======
use warnings;


our $VERSION = '0.105_01';
>>>>>>> 939276ee

sub injection_site
{
	return '//xhtml:body';
}

sub nodes
{
	my ($proto, $model) = @_;
	my $self = (ref $proto) ? $proto : $proto->new;
	
	my $stream = $self->_get_stream($model);
	my @nodes;
	
	my $rootnode = XML::LibXML::Element->new('i');
	$rootnode->setNamespace('http://www.w3.org/1999/xhtml', undef, 1);
	$rootnode->setAttribute('style','display:none');
	
	my $prefixes = RDF::Prefixes->new($self->{namespaces});
	my $subjects = {};
	while (my $st = $stream->next)
	{
		my $s = $st->subject->is_resource ?
			$st->subject->uri :
			('_:'.$st->subject->blank_identifier);
		push @{ $subjects->{$s} }, $st;
	}
	
	foreach my $s (keys %$subjects)
	{
		my $node = $rootnode->addNewChild('http://www.w3.org/1999/xhtml', 'i');
		
		$self->_process_subject($subjects->{$s}->[0], $node, $prefixes);
		
		foreach my $st (@{ $subjects->{$s} })
		{
			my $node2 = $node->addNewChild('http://www.w3.org/1999/xhtml', 'i');
			$self->_process_predicate($st, $node2, $prefixes)
			     ->_process_object($st, $node2, $prefixes);
		}
	}
	
	use Data::Dumper; Dumper($prefixes);
	
	if ($self->{'version'} == 1.1
	and $self->{'prefix_attr'})
	{
		$rootnode->setAttribute('prefix', $prefixes->rdfa)
			if %$prefixes;
	}
	else
	{
		while (my ($u,$p) = each(%$prefixes))
		{
			$rootnode->setNamespace($p, $u, 0);
		}
	}
	
	push @nodes, $rootnode;
	
	return @nodes if wantarray;
	
	my $nodelist = XML::LibXML::NodeList->new;
	$nodelist->push(@nodes);
	return $nodelist;
}

sub _process_subject
{
	my ($self, $st, $node, $prefixes) = @_;
	
	if (defined $self->{'base'} 
	and $st->subject->is_resource
	and $st->subject->uri eq $self->{'base'})
		{ $node->setAttribute('about', ''); }
	elsif ($st->subject->is_resource) 
		{ $node->setAttribute('about', $st->subject->uri); }
	else
		{ $node->setAttribute('about', '[_:'.$st->subject->blank_identifier.']'); }
	
	return $self;
}

1;<|MERGE_RESOLUTION|>--- conflicted
+++ resolved
@@ -3,17 +3,11 @@
 use 5.008;
 use base qw'RDF::RDFa::Generator::HTML::Head';
 use strict;
+use warnings;
 use RDF::Prefixes;
 use XML::LibXML qw':all';
 
-<<<<<<< HEAD
 our $VERSION = '0.192';
-=======
-use warnings;
-
-
-our $VERSION = '0.105_01';
->>>>>>> 939276ee
 
 sub injection_site
 {
