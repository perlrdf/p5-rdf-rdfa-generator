=head1 NAME

RDF::RDFa::Generator - Generate data for RDFa serialization

=cut

package RDF::RDFa::Generator;

use 5.008;
use strict;

<<<<<<< HEAD
our $VERSION = '0.192';
=======
use warnings;


our $VERSION = '0.105_01';
>>>>>>> 939276ee

use RDF::RDFa::Generator::HTML::Head;
use RDF::RDFa::Generator::HTML::Hidden;
use RDF::RDFa::Generator::HTML::Pretty;
use RDF::Trine;

BEGIN
{
	$RDF::Trine::Serializer::serializer_names{ 'rdfa' }   = __PACKAGE__;
	foreach my $type (qw(application/xhtml+xml text/html))
	{
		$RDF::Trine::Serializer::media_types{ $type }   = __PACKAGE__;
	}
}

=head1 DESCRIPTION

=head2 Constructor

=over 4

=item C<< $gen = RDF::RDFa::Generator->new(style => $style, %options) >>

Creates a new generator object. $style is one of the following case-sensitive strings:
'HTML::Head' (the default), 'HTML::Hidden' or 'HTML::Pretty'. You can also construct
an object like this:

  $gen = RDF::RDFa::Generator::HTML::Head->new(%options);

Options include:

=over 4

=item * B<base> - the base URL where the output data will be published. This allows in some cases for the generated RDFa to include relative URIs.

=item * B<data_context> - if non-null, a URI (string) which indicates the context (named graph) containing the data to generate RDFa for.

=item * B<namespaces> - a {prefix=>uri} hashref of preferred CURIE prefixes. 

=item * B<ns> - a {uri=>prefix} hashref of preferred CURIE prefixes. DEPRECATED - use B<namespaces> instead.

=item * B<prefix_attr> - use the @prefix attribute for CURIE prefixes (RDFa 1.1 only).  Boolean, defaults to false.

=item * B<safe_xml_literals> - prevents XML literals from injecting arbitrary XHTML into the output. Boolean, B<defaults to FALSE>.

=item * B<title> - assign a <title> element for generated XHTML documents.

=item * B<version> - set generated RDFa version. Valid values are '1.0' (the default) or '1.1'.

=back

=back

=cut

sub new
{
	my ($class, %opts) = @_;
	my $implementation = sprintf('%s::%s', __PACKAGE__, $opts{'style'} || 'HTML::Head');
	return $implementation->new(%opts);
}

=head2 Public Methods

=over 4

=item C<< $gen->create_document($model) >>

Creates a new RDFa file containing triples. $model is an RDF::Trine::Model object
providing the triples. Returns an XML::LibXML::Document object suitable
for serialising using its C<toString> method.

If you're planning on serving the RDFa with the text/html media type, then
it is recommended that you use HTML::HTML5::Writer to serialise the
document rather than C<toString>.

Can also be called as a class method:

 $document = RDF::RDFa::Generator->create_document($model)
 # Same as:
 # $document = RDF::RDFa::Generator->new->create_document($model)

=cut

sub create_document
{
	my $proto = shift;
	my $self = (ref $proto) ? $proto : $proto->new;
	return $self->create_document(@_);
}

=item C<< $gen->inject_document($document, $model) >>

Injects an existing document with triples. $document is an XML::LibXML::Document
to inject, or a well-formed XML string. $model is an RDF::Trine::Model object providing
the triples. Returns an XML::LibXML::Document object suitable
for serialising using its C<toString> method.

See C<create_document> for information about serving the RDFa with the
text/html media type.

Can also be called as a class method. See C<create_document> for details.

=cut

sub inject_document
{
	my $proto = shift;
	my $self = (ref $proto) ? $proto : $proto->new;
	return $self->inject_document(@_);
}

=item C<< $gen->nodes($model) >>

Provides triple-laden XML::LibXML::Elements to be added to a document.
$model is an RDF::Trine::Model object providing the triples. If called in
list context, returns a list of XML::LibXML::Element objects which can be
added to a document; otherwise returns an XML::LibXML::NodeList containing
a list of such elements.

Can also be called as a class method. See C<create_document> for details.

The HTML::Pretty generator can be passed a couple of additional options:

  $gen->nodes($model, notes_heading=>'Additional Info', notes=>\@notes);

The notes are a list of RDF::RDFa::Generator::HTML::Pretty::Note objects
which are added as notes to the end of each subject's data.

=cut

sub nodes
{
	my $proto = shift;
	my $self = (ref $proto) ? $proto : $proto->new;
	return $self->nodes(@_);
}

=back

Additionally the methods C<serialize_model_to_file>, C<serialize_model_to_string>,
C<serialize_iterator_to_file> and C<serialize_iterator_to_string> are provided for
compatibility with the L<RDF::Trine::Serializer> interface.

=cut

sub serialize_model_to_string
{
	my ($proto, $model) = @_;
	return $proto->create_document($model)->toString;
}

sub serialize_model_to_file
{
	my ($proto, $fh, $model) = @_;
	print {$fh} $proto->create_document($model)->toString;
}

sub serialize_iterator_to_string
{
	my ($proto, $iter) = @_;
	my $model = RDF::Trine::Model->temporary_model;
	while (my $st = $iter->next)
	{
		$model->add_statement($st);
	}
	return $proto->serialize_model_to_string($model);
}

sub serialize_iterator_to_file
{
	my ($proto, $fh, $iter) = @_;
	my $model = RDF::Trine::Model->temporary_model;
	while (my $st = $iter->next)
	{
		$model->add_statement($st);
	}
	return $proto->serialize_model_to_file($fh, $model);
}

1;

__END__

=head1 BUGS

Please report any bugs to L<https://github.com/kjetilk/p5-rdf-rdfa-generator/issues>.

=head1 SEE ALSO

L<HTML::HTML5::Writer>, L<XML::LibXML>, L<RDF::RDFa::Parser>, L<RDF::Trine>,
L<RDF::Prefixes>.

L<http://www.perlrdf.org/>.

=head1 AUTHOR

Toby Inkster E<lt>tobyink@cpan.orgE<gt>.

Kjetil Kjernsmo E<lt>kjetilk@cpan.orgE<gt>.

=head1 COPYRIGHT AND LICENCE

Copyright (C) 2010 by Toby Inkster, 2017 Kjetil Kjernsmo

This library is free software; you can redistribute it and/or modify
it under the same terms as Perl itself, either Perl version 5.8 or,
at your option, any later version of Perl 5 you may have available.

=head2 Icons

RDF::RDFa::Generator::HTML::Pretty uses the FamFamFam Silk icons;
see L<http://famfamfam.com/lab/icons/silk/>.

=cut
<|MERGE_RESOLUTION|>--- conflicted
+++ resolved
@@ -8,15 +8,9 @@
 
 use 5.008;
 use strict;
-
-<<<<<<< HEAD
+use warnings;
+
 our $VERSION = '0.192';
-=======
-use warnings;
-
-
-our $VERSION = '0.105_01';
->>>>>>> 939276ee
 
 use RDF::RDFa::Generator::HTML::Head;
 use RDF::RDFa::Generator::HTML::Hidden;
